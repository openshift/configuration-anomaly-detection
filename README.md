[![Go Report Card](https://goreportcard.com/badge/github.com/openshift/configuration-anomaly-detection)](https://goreportcard.com/report/github.com/openshift/configuration-anomaly-detection) [![PkgGoDev](https://pkg.go.dev/badge/github.com/openshift/configuration-anomaly-detection)](https://pkg.go.dev/github.com/openshift/configuration-anomaly-detection)
[![codecov](https://codecov.io/gh/openshift/configuration-anomaly-detection/branch/main/graph/badge.svg)](https://codecov.io/gh/openshift/configuration-anomaly-detection)
[![License](https://img.shields.io/:license-apache-blue.svg)](http://www.apache.org/licenses/LICENSE-2.0.html)

----

- [Configuration Anomaly Detection](#configuration-anomaly-detection)
  - [About](#about)
  - [Overview](#overview)
    - [Workflow](#workflow)
  - [Contributing](#contributing)
    - [Building](#building)
    - [Adding a new investigation](#adding-a-new-investigation)
    - [Graduating an investigation](#graduating-an-investigation)
  - [Testing locally](#testing-locally)
    - [Pre-requirements](#pre-requirements)
    - [Running cadctl for an incident ID](#running-cadctl-for-an-incident-id)
  - [Documentation](#documentation)
    - [Investigations](#investigations)
    - [Integrations](#integrations)
    - [Templates](#templates)
    - [Dashboards](#dashboards)
    - [Deployment](#deployment)
    - [Boilerplate](#boilerplate)
    - [PipelinePruner](#pipelinepruner)
    - [Required ENV variables](#required-env-variables)
    - [Optional ENV variables](#optional-env-variables)

# Configuration Anomaly Detection

[![Configuration Anomaly Detection](./images/CadCat.png)](https://github.com/openshift/configuration-anomaly-detection)

## About

Configuration Anomaly Detection (CAD) is responsible for reducing manual SRE effort by pre-investigating alerts, detecting cluster anomalies and sending relevant communications to the cluster owner.

## Overview

CAD consists of:
- a tekton deployment including a custom tekton interceptor
- the `cadctl` command line tool implementing alert remediations and pre-investigations

### Workflow

1) [PagerDuty Webhooks](https://support.pagerduty.com/docs/webhooks) are used to trigger Configuration-Anomaly-Detection when a [PagerDuty incident](https://support.pagerduty.com/docs/incidents) is created
2) The webhook routes to a [Tekton EventListener](https://tekton.dev/docs/triggers/eventlisteners/)
3) Received webhooks are filtered by a [Tekton Interceptor](https://tekton.dev/docs/triggers/interceptors/) that uses the payload to evaluate whether the alert has an implemented handler function in `cadctl` or not, and validates the webhook against the `X-PagerDuty-Signature` header. If there is no handler implemented, the alert is directly forwarded to a human SRE.
4) If `cadctl` implements a handler for the received payload/alert, a [Tekton PipelineRun](https://tekton.dev/docs/pipelines/pipelineruns/) is started.
5) The pipeline runs `cadctl` which determines the handler function by itself based on the payload.

![CAD Overview](./images/cad_overview/cad_architecture_dark.png#gh-dark-mode-only)
![CAD Overview](./images/cad_overview/cad_architecture_light.png#gh-light-mode-only)

## Contributing

### Building

For build targets, see `make help`.

### Adding a new investigation

CAD investigations are triggered by PagerDuty webhooks. Currently, CAD supports the following two formats of webhooks:
-  WebhookV3
-  EventOrchestrationWebhook

The required investigation is identified by CAD based on the incident and its payload.
As PagerDuty itself does not provide finer granularity for webhooks than service-based, CAD filters out the alerts it should investigate. For more information, please refer to https://support.pagerduty.com/docs/webhooks.

To add a new alert investigation:
<<<<<<< HEAD

- run `make bootstrap-investigation` to generate boilerplate code in `pkg/investigations` (This creates the corresponding folder & .go file, and also appends the investigation to the `availableInvestigations` interface in `registry.go`.).
- investigation.Resources contain initialized clients for the clusters aws environment, ocm and more. See [Integrations](#integrations)
- Add test objects or scripts used to recreate the alert symptoms to the `pkg/investigations/$INVESTIGATION_NAME/testing/` directory for future use. Be sure to clearly document the testing procedure under the `Testing` section of the investigation-specific README.md file

### Graduating an investigation

New investigations and their remediation steps are deployed in advancing stages through a progressive deployment strategy.

1. **Informing Stage (Read-only):**
    The investigation is merely informative through PagerDuty at this stage; remediation _**does not involve any write operations**_. Notes are collected throughout the investigation, and upon the investigation's conclusion are posted to PagerDuty.

    **How:** Informing is set to true by default in the [new investigation boilerplate](#adding-a-new-investigation). The investigation should be deployed and validated in both staging and production environments at this informing-only stage.

    **Aim:** Validating the investigation's accuracy and usefulness **without performing any write actions**.

    **Validation Criteria:**
    * The investigation successfully carries out each step on it's respective incident type, on both staging and production environments.
    * It provides useful information (equivalent to a manual investigation) to SREs through PagerDuty.
    * The investigation should be accompanied by unit tests and/or step-by-step manual tests in the investigation's README.

2. **Actioning Stage (Read/Write):**
    The investigation's remediation capabilities, including **read and write** operations, are performed on all applicable clusters (high-impact clusters may be set to remain read-only).

    **How:** The `informingOnly` value is changed to `false`. If the `informing-mode` flag is set (i.e. exceptions for high-impact clusters), it takes precedence.

    **Validation Criteria:**
    * ...

### Integrations

> **Note:** When writing an investiation, you can use them right away.
They are initialized for you and passed to the investigation via investigation.Resources.

* [AWS](https://github.com/aws/aws-sdk-go) -- Logging into the cluster, retreiving instance info and AWS CloudTrail events.
    - See `pkg/aws`
* [PagerDuty](https://github.com/PagerDuty/go-pagerduty) -- Retrieving alert info, esclating or silencing incidents, and adding notes.
    - See `pkg/pagerduty`
* [OCM](https://github.com/openshift-online/ocm-sdk-go) -- Retrieving cluster info, sending service logs, and managing (post, delete) limited support reasons.
    - See `pkg/ocm`
    - In case of missing permissions to query an ocm resource, add it to the Configuration-Anomaly-Detection role in uhc-account-manager
* [osd-network-verifier](https://github.com/openshift/osd-network-verifier) -- Tool to verify the pre-configured networking components for ROSA and OSD CCS clusters.
* [k8sclient](https://pkg.go.dev/sigs.k8s.io/controller-runtime/pkg/client) -- Interact with clusters kube-api
    - Requires RBAC definitions for your investigation to be added to `metadata.yaml`
=======
- run `make bootstrap-investigation` to generate boilerplate code in `pkg/investigations` (This creates the corresponding folder & .go file, and also appends the investigation to the `availableInvestigations` interface in `registry.go`.).
- if the alert is not yet routed to CAD, add a webhook to the service your alert fires on. For production, the service should also have an escalation policy that escalates to SRE on CAD automation timeout.
>>>>>>> 0020faa8

## Testing locally

Requires an existing cluster.

1. Create a test incident and payload file for your cluster

   ```bash
   ./test/generate_incident.sh <alertname> <clusterid>
   ```

2. Export the required env variables from vault

   > **Note:** For information on the envs see [required env variables](#required-env-variables).

   ```
   source test/set_stage_env.sh
   ```

3. `make build`
4. Run `cadctl` with the payload file created by `test/generate_incident.sh`

   ```bash
   ./bin/cadctl investigate --payload-path payload
   ```

### Logging levels

CAD allows for different logging levels (debug, info, warn, error, fatal, panic). The log level is determind through a hierarchy, where the cli flag `log-level`
is checked first, and if not set the optional environment variable `LOG_LEVEL` is used. If neither is set, the log level defaults to `info`.

## Documentation

### Investigations

Every alert managed by CAD corresponds to an investigation, representing the executed code associated with the alert.

Investigation specific documentation can be found in the according investigation folder,  e.g. for [ClusterHasGoneMissing](./pkg/investigations/chgm/README.md).

### Integrations

* [AWS](https://github.com/aws/aws-sdk-go) -- Logging into the cluster, retreiving instance info and AWS CloudTrail events.
* [PagerDuty](https://github.com/PagerDuty/go-pagerduty) -- Retrieving alert info, esclating or silencing incidents, and adding notes.
* [OCM](https://github.com/openshift-online/ocm-sdk-go) -- Retrieving cluster info, sending service logs, and managing (post, delete) limited support reasons.
* [osd-network-verifier](https://github.com/openshift/osd-network-verifier) -- Tool to verify the pre-configured networking components for ROSA and OSD CCS clusters.

### Templates

* [Update-Template](./hack/update-template/README.md) -- Updating configuration-anomaly-detection-template.Template.yaml.
* [OpenShift](./openshift/README.md) -- Used by app-interface to deploy the CAD resources on a target cluster.

### Dashboards

Grafana dashboard configmaps are stored in the [Dashboards](./dashboards/) directory. See app-interface for further documentation on dashboards.

### Deployment

* [Tekton](./deploy/README.md) -- Installation/configuration of Tekton and triggering pipeline runs.
* [Skip Webhooks](./deploy/skip-webhook/README.md) -- Skipping the eventlistener and creating the pipelinerun directly.
* [Namespace](./deploy/namespace/README.md) -- Allowing the code to ignore the namespace.

### Boilerplate

* [Boilerplate](./boilerplate/openshift/osd-container-image/README.md) -- Conventions for OSD containers.

### PipelinePruner

* [PipelinePruner](./openshift/PipelinePruning.md) -- Documentation about PipelineRun pruning.

### Required ENV variables

**Note:** For local execution, these can exported from vault with `source test/set_stage_env.sh`

* `CAD_OCM_CLIENT_ID`: refers to the OCM client ID used by CAD to initialize the OCM client
* `CAD_OCM_CLIENT_SECRET`: refers to the OCM client secret used by CAD to initialize the OCM client
* `CAD_OCM_URL`: refers to the used OCM url used by CAD to initialize the OCM client
* `CAD_PD_EMAIL`: refers  to the email for a login via mail/pw credentials
* `CAD_PD_PW`: refers to the password for a login via mail/pw credentials
* `CAD_PD_TOKEN`: refers to the generated private access token for token-based authentication
* `CAD_PD_USERNAME`: refers to the username of CAD on PagerDuty
* `CAD_SILENT_POLICY`: refers to the silent policy CAD should use if the incident shall be silent
* `PD_SIGNATURE`: refers to the PagerDuty webhook signature (HMAC+SHA256)
* `CAD_PROMETHEUS_PUSHGATEWAY`: refers to the URL cad will push metrics to
* `BACKPLANE_URL`: refers to the backplane url to use
* `BACKPLANE_INITIAL_ARN`: refers to the initial ARN used for the isolated backplane jumprole flow

### Optional ENV variables

- `BACKPLANE_PROXY`: refers to the proxy CAD uses for the isolated backplane access flow.

**Note:** `BACKPLANE_PROXY` is required for local development, as a backplane api is only accessible through the proxy.

- `CAD_EXPERIMENTAL_ENABLED`: enables experimental investigations when set to `true`, see mapping.go

For Red Hat employees, these environment variables can be found in the SRE-P vault.

- `LOG_LEVEL`: refers to the CAD log level, if not set, the default is `info`. See<|MERGE_RESOLUTION|>--- conflicted
+++ resolved
@@ -67,7 +67,6 @@
 As PagerDuty itself does not provide finer granularity for webhooks than service-based, CAD filters out the alerts it should investigate. For more information, please refer to https://support.pagerduty.com/docs/webhooks.
 
 To add a new alert investigation:
-<<<<<<< HEAD
 
 - run `make bootstrap-investigation` to generate boilerplate code in `pkg/investigations` (This creates the corresponding folder & .go file, and also appends the investigation to the `availableInvestigations` interface in `registry.go`.).
 - investigation.Resources contain initialized clients for the clusters aws environment, ocm and more. See [Integrations](#integrations)
@@ -112,10 +111,8 @@
 * [osd-network-verifier](https://github.com/openshift/osd-network-verifier) -- Tool to verify the pre-configured networking components for ROSA and OSD CCS clusters.
 * [k8sclient](https://pkg.go.dev/sigs.k8s.io/controller-runtime/pkg/client) -- Interact with clusters kube-api
     - Requires RBAC definitions for your investigation to be added to `metadata.yaml`
-=======
 - run `make bootstrap-investigation` to generate boilerplate code in `pkg/investigations` (This creates the corresponding folder & .go file, and also appends the investigation to the `availableInvestigations` interface in `registry.go`.).
 - if the alert is not yet routed to CAD, add a webhook to the service your alert fires on. For production, the service should also have an escalation policy that escalates to SRE on CAD automation timeout.
->>>>>>> 0020faa8
 
 ## Testing locally
 
