--- conflicted
+++ resolved
@@ -20,7 +20,6 @@
     - [Integrations](#integrations)
     - [Templates](#templates)
     - [Dashboards](#dashboards)
-    - [Deployment](#deployment)
     - [Boilerplate](#boilerplate)
     - [PipelinePruner](#pipelinepruner)
     - [Required ENV variables](#required-env-variables)
@@ -86,22 +85,18 @@
     **Validation Criteria:**
     * The investigation successfully carries out each step on it's respective incident type, on both staging and production environments.
     * It provides useful information (equivalent to a manual investigation) to SREs through PagerDuty.
-<<<<<<< HEAD
-    * The investigation should be accompanied by unit tests and/or step-by-step manual tests in the investigation's README.
-=======
->>>>>>> eed02b38
+    * The investigation should be accompanied by unit tests and/or step-by-step manual tests in the investigation's testing README, including:
+        * A clear step-by-step process to manually test the investigation (e.g. cluster setup, other expected conditions).
 
 2. **Actioning Stage (Read/Write):**
     The investigation's remediation capabilities, including **read and write** operations, are performed on all applicable clusters (high-impact clusters may be set to remain read-only).
 
     **How:** The `informingOnly` value is changed to `false`. If the `informing-mode` flag is set (i.e. exceptions for high-impact clusters), it takes precedence.
 
-<<<<<<< HEAD
     **Validation Criteria:**
-    * ...
-
-=======
->>>>>>> eed02b38
+    * The investigation is verified to conduct remediations on staging as expected.
+    * E2E testing is desired for actioning investigations; the tests should cover the execution of remediative steps as well as verification of their effectiveness.
+
 ### Integrations
 
 > **Note:** When writing an investiation, you can use them right away.
@@ -117,8 +112,6 @@
 * [osd-network-verifier](https://github.com/openshift/osd-network-verifier) -- Tool to verify the pre-configured networking components for ROSA and OSD CCS clusters.
 * [k8sclient](https://pkg.go.dev/sigs.k8s.io/controller-runtime/pkg/client) -- Interact with clusters kube-api
     - Requires RBAC definitions for your investigation to be added to `metadata.yaml`
-- run `make bootstrap-investigation` to generate boilerplate code in `pkg/investigations` (This creates the corresponding folder & .go file, and also appends the investigation to the `availableInvestigations` interface in `registry.go`.).
-- if the alert is not yet routed to CAD, add a webhook to the service your alert fires on. For production, the service should also have an escalation policy that escalates to SRE on CAD automation timeout.
 
 ## Testing locally
 
@@ -173,12 +166,6 @@
 ### Dashboards
 
 Grafana dashboard configmaps are stored in the [Dashboards](./dashboards/) directory. See app-interface for further documentation on dashboards.
-
-### Deployment
-
-* [Tekton](./deploy/README.md) -- Installation/configuration of Tekton and triggering pipeline runs.
-* [Skip Webhooks](./deploy/skip-webhook/README.md) -- Skipping the eventlistener and creating the pipelinerun directly.
-* [Namespace](./deploy/namespace/README.md) -- Allowing the code to ignore the namespace.
 
 ### Boilerplate
 
