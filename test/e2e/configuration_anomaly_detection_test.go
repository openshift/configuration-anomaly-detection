--- conflicted
+++ resolved
@@ -386,82 +386,6 @@
 			"Expected more limited support reasons after infrastructure node shutdown")
 	})
 
-<<<<<<< HEAD
-	It("AWS CCS: clustermonitoringerrorbudgetburn", func(ctx context.Context) {
-		if provider == "aws" {
-			const (
-				namespace     = "openshift-user-workload-monitoring"
-				configMapName = "user-workload-monitoring-config"
-			)
-
-			fmt.Println("Step 0: Fetching cluster info")
-			response, err := ocme2eCli.ClustersMgmt().V1().Clusters().Cluster(clusterID).Get().Send()
-			Expect(err).ToNot(HaveOccurred(), "Failed to get cluster from OCM")
-			cluster := response.Body()
-			Expect(cluster).ToNot(BeNil(), "Cluster response is nil")
-
-			fmt.Println("Step 1: Getting service logs before misconfiguration")
-			logs, err := utils.GetServiceLogs(ocmCli, cluster)
-			Expect(err).ToNot(HaveOccurred(), "Failed to fetch service logs before misconfig")
-			logsBefore := logs.Items().Slice()
-
-			fmt.Println("Step 2: Backing up current ConfigMap")
-			originalCM := &corev1.ConfigMap{}
-			err = k8s.Get(ctx, configMapName, namespace, originalCM)
-			Expect(err).ToNot(HaveOccurred(), "Failed to fetch original ConfigMap")
-
-			backupCM := &corev1.ConfigMap{}
-			err = k8s.Get(ctx, configMapName, namespace, backupCM)
-			Expect(err).ToNot(HaveOccurred(), "Failed to backup original ConfigMap")
-
-			defer func() {
-				fmt.Println("Restore: Restore backup configmap")
-				err = k8s.Update(ctx, backupCM)
-				Expect(err).ToNot(HaveOccurred(), "Restore the backup ConfigMap")
-
-				fmt.Println("Restore: Get restore backup configmap")
-				restoreBackupCM := &corev1.ConfigMap{}
-				err = k8s.Get(ctx, configMapName, namespace, restoreBackupCM)
-				Expect(err).ToNot(HaveOccurred(), "Failed to backup original ConfigMap")
-
-				fmt.Println("Restore: Comparing backup and restored ConfigMaps")
-				Expect(restoreBackupCM.Data).To(Equal(backupCM.Data), "Restored ConfigMap data does not match the backup")
-				Expect(restoreBackupCM.BinaryData).To(Equal(backupCM.BinaryData), "Restored ConfigMap binary data does not match the backup")
-			}()
-
-			fmt.Println("Step 3: Injecting invalid config to simulate misconfiguration")
-			err = retry.RetryOnConflict(retry.DefaultRetry, func() error {
-				err := k8s.Get(ctx, configMapName, namespace, originalCM)
-				if err != nil {
-					return err
-				}
-				if originalCM.Data == nil {
-					originalCM.Data = make(map[string]string)
-				}
-				originalCM.Data["user-workload-monitoring.yaml"] = `
-			prometheus:
-			  retention: 24h
-			  # broken: : invalid_yaml
-			// `
-
-				return k8s.Update(ctx, originalCM)
-			})
-			Expect(err).ToNot(HaveOccurred(), "Failed to apply invalid config")
-
-			fmt.Println("Step 4 : Waiting to pagerduty alert...")
-			_, err = testPdClient.TriggerIncident("ClusterMonitoringErrorBudgetBurnSRE", clusterID)
-			Expect(err).NotTo(HaveOccurred(), "Failed to trigger silent PagerDuty alert")
-
-			time.Sleep(2 * time.Minute)
-
-			fmt.Println("Step 5: Fetching service logs after misconfiguration")
-			logs, err = utils.GetServiceLogs(ocmCli, cluster)
-			Expect(err).ToNot(HaveOccurred(), "Failed to get service logs")
-			logsAfter := logs.Items().Slice()
-
-			Expect(logsAfter).To(HaveLen(len(logsBefore)), "Service logs count changed after scale down/up")
-
-=======
 	It("AWS CCS: MachineHealthCheckUnterminatedShortCircuitSRE - node is NotReady", func(ctx context.Context) {
 		if provider == "aws" {
 			kubeConfigPath := os.Getenv("KUBECONFIG")
@@ -579,8 +503,83 @@
 			}
 
 			ginkgo.GinkgoWriter.Println("Step 7: Test completed: Node NotReady condition simulated and checked.")
->>>>>>> 18817998
 		}
 	})
+  
+  It("AWS CCS: clustermonitoringerrorbudgetburn", func(ctx context.Context) {
+		if provider == "aws" {
+			const (
+				namespace     = "openshift-user-workload-monitoring"
+				configMapName = "user-workload-monitoring-config"
+			)
+
+			fmt.Println("Step 0: Fetching cluster info")
+			response, err := ocme2eCli.ClustersMgmt().V1().Clusters().Cluster(clusterID).Get().Send()
+			Expect(err).ToNot(HaveOccurred(), "Failed to get cluster from OCM")
+			cluster := response.Body()
+			Expect(cluster).ToNot(BeNil(), "Cluster response is nil")
+
+			fmt.Println("Step 1: Getting service logs before misconfiguration")
+			logs, err := utils.GetServiceLogs(ocmCli, cluster)
+			Expect(err).ToNot(HaveOccurred(), "Failed to fetch service logs before misconfig")
+			logsBefore := logs.Items().Slice()
+
+			fmt.Println("Step 2: Backing up current ConfigMap")
+			originalCM := &corev1.ConfigMap{}
+			err = k8s.Get(ctx, configMapName, namespace, originalCM)
+			Expect(err).ToNot(HaveOccurred(), "Failed to fetch original ConfigMap")
+
+			backupCM := &corev1.ConfigMap{}
+			err = k8s.Get(ctx, configMapName, namespace, backupCM)
+			Expect(err).ToNot(HaveOccurred(), "Failed to backup original ConfigMap")
+
+			defer func() {
+				fmt.Println("Restore: Restore backup configmap")
+				err = k8s.Update(ctx, backupCM)
+				Expect(err).ToNot(HaveOccurred(), "Restore the backup ConfigMap")
+
+				fmt.Println("Restore: Get restore backup configmap")
+				restoreBackupCM := &corev1.ConfigMap{}
+				err = k8s.Get(ctx, configMapName, namespace, restoreBackupCM)
+				Expect(err).ToNot(HaveOccurred(), "Failed to backup original ConfigMap")
+
+				fmt.Println("Restore: Comparing backup and restored ConfigMaps")
+				Expect(restoreBackupCM.Data).To(Equal(backupCM.Data), "Restored ConfigMap data does not match the backup")
+				Expect(restoreBackupCM.BinaryData).To(Equal(backupCM.BinaryData), "Restored ConfigMap binary data does not match the backup")
+			}()
+
+			fmt.Println("Step 3: Injecting invalid config to simulate misconfiguration")
+			err = retry.RetryOnConflict(retry.DefaultRetry, func() error {
+				err := k8s.Get(ctx, configMapName, namespace, originalCM)
+				if err != nil {
+					return err
+				}
+				if originalCM.Data == nil {
+					originalCM.Data = make(map[string]string)
+				}
+				originalCM.Data["user-workload-monitoring.yaml"] = `
+			prometheus:
+			  retention: 24h
+			  # broken: : invalid_yaml
+			// `
+
+				return k8s.Update(ctx, originalCM)
+			})
+			Expect(err).ToNot(HaveOccurred(), "Failed to apply invalid config")
+
+			fmt.Println("Step 4 : Waiting to pagerduty alert...")
+			_, err = testPdClient.TriggerIncident("ClusterMonitoringErrorBudgetBurnSRE", clusterID)
+			Expect(err).NotTo(HaveOccurred(), "Failed to trigger silent PagerDuty alert")
+
+			time.Sleep(2 * time.Minute)
+
+			fmt.Println("Step 5: Fetching service logs after misconfiguration")
+			logs, err = utils.GetServiceLogs(ocmCli, cluster)
+			Expect(err).ToNot(HaveOccurred(), "Failed to get service logs")
+			logsAfter := logs.Items().Slice()
+
+			Expect(logsAfter).To(HaveLen(len(logsBefore)), "Service logs count changed after scale down/up")
+    }
+  })
 
 }, ginkgo.ContinueOnFailure)