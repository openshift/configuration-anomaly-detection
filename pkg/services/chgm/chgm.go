--- conflicted
+++ resolved
@@ -158,13 +158,6 @@
 	if err != nil {
 		return InvestigateInstancesOutput{}, fmt.Errorf("could not populate the struct: %w", err)
 	}
-<<<<<<< HEAD
-	fmt.Println("successfully GetClusterInfo")
-
-	// fmt.Printf("cluster ::: %v\n", cluster)
-	id := cluster.ID()
-=======
->>>>>>> e49e0e26
 
 	return c.investigateInstances()
 }
@@ -177,12 +170,6 @@
 	if err != nil {
 		return fmt.Errorf("could not send service log for %s: %w", c.cluster.Name(), err)
 	}
-<<<<<<< HEAD
-	fmt.Println("successfully GetClusterDeployment")
-
-	// fmt.Printf("cd ::: %v\n", cd)
-	infraID := cd.Spec.ClusterMetadata.InfraID
-=======
 	return nil
 }
 
@@ -195,7 +182,6 @@
 	}
 
 	infraID := c.cd.Spec.ClusterMetadata.InfraID
->>>>>>> e49e0e26
 
 	stoppedInstances, err := c.ListStoppedInstances(infraID)
 	if err != nil {
