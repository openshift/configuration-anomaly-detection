--- conflicted
+++ resolved
@@ -33,13 +33,10 @@
         secretKeyRef:
           name: cad-pd-token
           key: token
-<<<<<<< HEAD
-=======
     - name: CAD_ESCALATION_POLICY
       value: XXXX
     - name: CAD_SILENT_POLICY
       value: XXXX
->>>>>>> 3bab1b4c
     - name: CSS_JUMPROLE
       value: XXXX
     - name: SUPPORT_JUMPROLE
